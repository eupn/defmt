--- conflicted
+++ resolved
@@ -551,29 +551,11 @@
             test_book();
             test_lint();
         }
-<<<<<<< HEAD
-        TestCommand::TestHost => {
-            test_host(opt.deny_warnings);
-        }
-        TestCommand::TestCross => {
-            test_cross();
-        }
-        TestCommand::TestSnapshot => {
-            test_snapshot();
-        }
-        TestCommand::TestBook => {
-            test_book();
-        }
-        TestCommand::TestLint => {
-            test_lint();
-        }
-=======
         TestCommand::TestHost => test_host(opt.deny_warnings, &mut all_errors),
         TestCommand::TestCross => test_cross(&mut all_errors),
         TestCommand::TestSnapshot => test_snapshot(&mut all_errors),
         TestCommand::TestBook => test_book(&mut all_errors),
         TestCommand::TestLint => test_lint(&mut all_errors),
->>>>>>> 09532a1e
     }
 
     if !opt.keep_targets {
